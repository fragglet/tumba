--- conflicted
+++ resolved
@@ -190,11 +190,7 @@
 2024, Simon Howard created \fITumba\fR as a fork of Samba v1.9.18p10
 (originally released 2007). The original code was pared down to the basics
 with most of Samba's more elaborate features deleted, the result being a
-<<<<<<< HEAD
-much smaller codebase with fewer than 14,000 lines of code.
-=======
-much smaller codebase with less than 13,000 lines of code.
->>>>>>> 7053b836
+much smaller codebase with fewer than 13,000 lines of code.
 .SH AUTHOR
 Tumba originated as a fork of Samba by Andrew Tridgell. It is developed and
 maintained by
